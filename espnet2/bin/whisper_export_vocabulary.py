--- conflicted
+++ resolved
@@ -10,13 +10,8 @@
 from espnet.utils.cli_utils import get_commandline_args
 
 
-<<<<<<< HEAD
-def export_vocabulary(
-    output: str, whisper_model: str, log_level: str, sot_asr: bool = False
-):
-=======
-def export_vocabulary(output: str, whisper_model: str, language: str, log_level: str):
->>>>>>> ac8b312e
+
+def export_vocabulary(output: str, whisper_model: str, language: str, log_level: str, sot_asr: bool = False):
     try:
         import whisper.tokenizer
     except Exception as e:
