from abc import ABC
from abc import abstractmethod
from distutils.version import LooseVersion
from functools import reduce
import math

import torch
import torch.nn.functional as F

from espnet2.enh.layers.complex_utils import complex_norm
from espnet2.enh.layers.complex_utils import is_complex
from espnet2.enh.layers.complex_utils import new_complex_like
from espnet2.enh.loss.criterions.abs_loss import AbsEnhLoss


is_torch_1_9_plus = LooseVersion(torch.__version__) >= LooseVersion("1.9.0")

EPS = torch.finfo(torch.get_default_dtype()).eps


def _create_mask_label(mix_spec, ref_spec, noise_spec=None, mask_type="IAM"):
    """Create mask label.

    Args:
        mix_spec: ComplexTensor(B, T, [C,] F)
        ref_spec: List[ComplexTensor(B, T, [C,] F), ...]
        noise_spec: ComplexTensor(B, T, [C,] F)
            only used for IBM and IRM
        mask_type: str
    Returns:
        labels: List[Tensor(B, T, [C,] F), ...] or List[ComplexTensor(B, T, F), ...]
    """

    # Must be upper case
    mask_type = mask_type.upper()
    assert mask_type in [
        "IBM",
        "IRM",
        "IAM",
        "PSM",
        "NPSM",
        "PSM^2",
        "CIRM",
    ], f"mask type {mask_type} not supported"
    mask_label = []
    if ref_spec[0].ndim < mix_spec.ndim:
        # (B, T, F) -> (B, T, 1, F)
        ref_spec = [r.unsqueeze(2).expand_as(mix_spec.real) for r in ref_spec]
    for idx, r in enumerate(ref_spec):
        mask = None
        if mask_type == "IBM":
            if noise_spec is None:
                flags = [abs(r) >= abs(n) for n in ref_spec]
            else:
                flags = [abs(r) >= abs(n) for n in ref_spec + [noise_spec]]
            mask = reduce(lambda x, y: x * y, flags)
            mask = mask.int()
        elif mask_type == "IRM":
            beta = 0.5
            res_spec = sum(n for i, n in enumerate(ref_spec) if i != idx)
            if noise_spec is not None:
                res_spec += noise_spec
            mask = (abs(r).pow(2) / (abs(res_spec).pow(2) + EPS)).pow(beta)
        elif mask_type == "IAM":
            mask = abs(r) / (abs(mix_spec) + EPS)
            mask = mask.clamp(min=0, max=1)
        elif mask_type == "PSM" or mask_type == "NPSM":
            phase_r = r / (abs(r) + EPS)
            phase_mix = mix_spec / (abs(mix_spec) + EPS)
            # cos(a - b) = cos(a)*cos(b) + sin(a)*sin(b)
            cos_theta = phase_r.real * phase_mix.real + phase_r.imag * phase_mix.imag
            mask = (abs(r) / (abs(mix_spec) + EPS)) * cos_theta
            mask = (
                mask.clamp(min=0, max=1)
                if mask_type == "NPSM"
                else mask.clamp(min=-1, max=1)
            )
        elif mask_type == "PSM^2":
            # This is for training beamforming masks
            phase_r = r / (abs(r) + EPS)
            phase_mix = mix_spec / (abs(mix_spec) + EPS)
            # cos(a - b) = cos(a)*cos(b) + sin(a)*sin(b)
            cos_theta = phase_r.real * phase_mix.real + phase_r.imag * phase_mix.imag
            mask = (abs(r).pow(2) / (abs(mix_spec).pow(2) + EPS)) * cos_theta
            mask = mask.clamp(min=-1, max=1)
        elif mask_type == "CIRM":
            # Ref: Complex Ratio Masking for Monaural Speech Separation
            denominator = mix_spec.real.pow(2) + mix_spec.imag.pow(2) + EPS
            mask_real = (mix_spec.real * r.real + mix_spec.imag * r.imag) / denominator
            mask_imag = (mix_spec.real * r.imag - mix_spec.imag * r.real) / denominator
            mask = new_complex_like(mix_spec, [mask_real, mask_imag])
        assert mask is not None, f"mask type {mask_type} not supported"
        mask_label.append(mask)
    return mask_label


class FrequencyDomainLoss(AbsEnhLoss, ABC):
    """Base class for all frequence-domain Enhancement loss modules."""

    # The loss will be computed on mask or on spectrum
    @property
    @abstractmethod
    def compute_on_mask() -> bool:
        pass

    # the mask type
    @property
    @abstractmethod
    def mask_type() -> str:
        pass

    def create_mask_label(self, mix_spec, ref_spec, noise_spec=None):
        return _create_mask_label(
            mix_spec=mix_spec,
            ref_spec=ref_spec,
            noise_spec=noise_spec,
            mask_type=self.mask_type,
        )


class FrequencyDomainMSE(FrequencyDomainLoss):
    def __init__(self, compute_on_mask=False, mask_type="IBM", name=None):
        super().__init__()
        self._compute_on_mask = compute_on_mask
        self._mask_type = mask_type

        if name is not None:
            self._name = name
        elif self.compute_on_mask:
            self._name = f"MSE_on_{self.mask_type}"
        else:
            self._name = "MSE_on_Spec"

    @property
    def compute_on_mask(self) -> bool:
        return self._compute_on_mask

    @property
    def mask_type(self) -> str:
        return self._mask_type

    @property
    def name(self) -> str:
        return self._name

    def forward(self, ref, inf) -> torch.Tensor:
        """time-frequency MSE loss.

        Args:
            ref: (Batch, T, F) or (Batch, T, C, F)
            inf: (Batch, T, F) or (Batch, T, C, F)
        Returns:
            loss: (Batch,)
        """
        assert ref.shape == inf.shape, (ref.shape, inf.shape)

        diff = ref - inf
        if is_complex(diff):
            mseloss = diff.real**2 + diff.imag**2
        else:
            mseloss = diff**2
        if ref.dim() == 3:
            mseloss = mseloss.mean(dim=[1, 2])
        elif ref.dim() == 4:
            mseloss = mseloss.mean(dim=[1, 2, 3])
        else:
            raise ValueError(
                "Invalid input shape: ref={}, inf={}".format(ref.shape, inf.shape)
            )
        return mseloss


class FrequencyDomainL1(FrequencyDomainLoss):
    def __init__(self, compute_on_mask=False, mask_type="IBM", name=None):
        super().__init__()
        self._compute_on_mask = compute_on_mask
        self._mask_type = mask_type

        if name is not None:
            self._name = name
        elif self.compute_on_mask:
            self._name = f"L1_on_{self.mask_type}"
        else:
            self._name = "L1_on_Spec"

    @property
    def compute_on_mask(self) -> bool:
        return self._compute_on_mask

    @property
    def mask_type(self) -> str:
        return self._mask_type

    @property
    def name(self) -> str:
        return self._name

    def forward(self, ref, inf) -> torch.Tensor:
        """time-frequency L1 loss.

        Args:
            ref: (Batch, T, F) or (Batch, T, C, F)
            inf: (Batch, T, F) or (Batch, T, C, F)
        Returns:
            loss: (Batch,)
        """
        assert ref.shape == inf.shape, (ref.shape, inf.shape)

        if is_complex(inf):
            l1loss = (
                abs(ref.real - inf.real)
                + abs(ref.imag - inf.imag)
                + abs(ref.abs() - inf.abs())
            )
        else:
            l1loss = abs(ref - inf)
        if ref.dim() == 3:
            l1loss = l1loss.mean(dim=[1, 2])
        elif ref.dim() == 4:
            l1loss = l1loss.mean(dim=[1, 2, 3])
        else:
            raise ValueError(
                "Invalid input shape: ref={}, inf={}".format(ref.shape, inf.shape)
            )
        return l1loss


<<<<<<< HEAD
class FrequencyDomainDPCL(FrequencyDomainLoss):
    def __init__(self, compute_on_mask=False, mask_type="IBM", loss_type="dpcl"):
        super().__init__()
        self._compute_on_mask = compute_on_mask
        self._mask_type = mask_type
        self._loss_type = loss_type
=======
class FrequencyDomainAbsCoherence(FrequencyDomainLoss):
    def __init__(self, compute_on_mask=False, mask_type=None, name=None):
        super().__init__()
        self._compute_on_mask = False
        self._mask_type = None

        self._name = "Coherence_on_Spec" if name is None else name
>>>>>>> 0ae37738

    @property
    def compute_on_mask(self) -> bool:
        return self._compute_on_mask

    @property
    def mask_type(self) -> str:
        return self._mask_type

    @property
    def name(self) -> str:
<<<<<<< HEAD
        return "dpcl"

    def forward(self, ref, inf) -> torch.Tensor:
        """time-frequency Deep Clustering loss.

        References:
            [1] Deep clustering: Discriminative embeddings for segmentation and
                separation; John R. Hershey. et al., 2016;
                https://ieeexplore.ieee.org/document/7471631
            [2] Manifold-Aware Deep Clustering: Maximizing Angles Between Embedding
                Vectors Based on Regular Simplex; Tanaka, K. et al., 2021;
                https://www.isca-speech.org/archive/interspeech_2021/tanaka21_interspeech.html

        Args:
            ref: List[(Batch, T, F) * spks]
            inf: (Batch, T*F, D)
        Returns:
            loss: (Batch,)
        """  # noqa: E501
        assert len(ref) > 0
        num_spk = len(ref)

        # Compute the ref for Deep Clustering[1][2]
        abs_ref = [abs(n) for n in ref]
        if self._loss_type == "dpcl":
            r = torch.zeros_like(abs_ref[0])
            B = ref[0].shape[0]
            for i in range(num_spk):
                flags = [abs_ref[i] >= n for n in abs_ref]
                mask = reduce(lambda x, y: x * y, flags)
                mask = mask.int() * i
                r += mask
            r = r.contiguous().flatten().long()
            re = F.one_hot(r, num_classes=num_spk)
            re = re.contiguous().view(B, -1, num_spk)
        elif self._loss_type == "mdc":
            B = ref[0].shape[0]
            manifold_vector = torch.full(
                (num_spk, num_spk),
                (-1 / num_spk) * math.sqrt(num_spk / (num_spk - 1)),
                dtype=inf.dtype,
                device=inf.device,
            )
            for i in range(num_spk):
                manifold_vector[i][i] = ((num_spk - 1) / num_spk) * math.sqrt(
                    num_spk / (num_spk - 1)
                )

            re = torch.zeros(
                ref[0].shape[0],
                ref[0].shape[1],
                ref[0].shape[2],
                num_spk,
                device=inf.device,
            )
            for i in range(num_spk):
                flags = [abs_ref[i] >= n for n in abs_ref]
                mask = reduce(lambda x, y: x * y, flags)
                mask = mask.int()
                re[mask == 1] = manifold_vector[i]
            re = re.contiguous().view(B, -1, num_spk)
        else:
            raise ValueError(
                f"Invalid loss type error: {self._loss_type}, "
                'the loss type must be "dpcl" or "mdc"'
            )

        V2 = torch.matmul(torch.transpose(inf, 2, 1), inf).pow(2).sum(dim=(1, 2))
        Y2 = (
            torch.matmul(torch.transpose(re, 2, 1).float(), re.float())
            .pow(2)
            .sum(dim=(1, 2))
        )
        VY = torch.matmul(torch.transpose(inf, 2, 1), re.float()).pow(2).sum(dim=(1, 2))

        return V2 + Y2 - 2 * VY
=======
        return self._name

    def forward(self, ref, inf) -> torch.Tensor:
        """time-frequency absolute coherence loss.

        Reference:
            Independent Vector Analysis with Deep Neural Network Source Priors;
            Li et al 2020; https://arxiv.org/abs/2008.11273

        Args:
            ref: (Batch, T, F) or (Batch, T, C, F)
            inf: (Batch, T, F) or (Batch, T, C, F)
        Returns:
            loss: (Batch,)
        """
        assert ref.shape == inf.shape, (ref.shape, inf.shape)

        if is_complex(ref) and is_complex(inf):
            # sqrt( E[|inf|^2] * E[|ref|^2] )
            denom = (
                complex_norm(ref, dim=1) * complex_norm(inf, dim=1) / ref.size(1) + EPS
            )
            coh = (inf * ref.conj()).mean(dim=1).abs() / denom
            if ref.dim() == 3:
                coh_loss = 1.0 - coh.mean(dim=1)
            elif ref.dim() == 4:
                coh_loss = 1.0 - coh.mean(dim=[1, 2])
            else:
                raise ValueError(
                    "Invalid input shape: ref={}, inf={}".format(ref.shape, inf.shape)
                )
        else:
            raise ValueError("`ref` and `inf` must be complex tensors.")
        return coh_loss


class FrequencyDomainCrossEntropy(FrequencyDomainLoss):
    def __init__(self, compute_on_mask=False, mask_type=None, name=None):
        super().__init__()
        self._compute_on_mask = False
        self._mask_type = None

        if name is not None:
            self._name = name
        elif self.compute_on_mask:
            self._name = f"CE_on_{self.mask_type}"
        else:
            self._name = "CE_on_Spec"

    @property
    def compute_on_mask(self) -> bool:
        return self._compute_on_mask

    @property
    def mask_type(self) -> str:
        return self._mask_type

    @property
    def name(self) -> str:
        return self._name

    def forward(self, ref, inf) -> torch.Tensor:
        """time-frequency cross-entropy loss.

        Args:
            ref: (Batch, T) or (Batch, T, C)
            inf: (Batch, T, nclass) or (Batch, T, C, nclass)
        Returns:
            loss: (Batch,)
        """
        assert ref.shape[0] == inf.shape[0] and ref.shape[1] == inf.shape[1], (
            ref.shape,
            inf.shape,
        )

        if ref.dim() == 2:
            loss = torch.nn.functional.cross_entropy(
                inf.permute(0, 2, 1), ref, reduction="none"
            ).mean(dim=1)
        elif ref.dim() == 3:
            loss = torch.nn.functional.cross_entropy(
                inf.permute(0, 3, 1, 2), ref, reduction="none"
            ).mean(dim=[1, 2])
        else:
            raise ValueError(
                "Invalid input shape: ref={}, inf={}".format(ref.shape, inf.shape)
            )

        with torch.no_grad():
            pred = inf.argmax(-1)
            acc = (pred == ref).float()
            if ref.dim() == 2:
                acc = acc.mean(dim=1)
            elif ref.dim() == 3:
                acc = acc.mean(dim=[1, 2])
            self.stats = {"acc": acc.cpu() * 100}

        return loss
>>>>>>> 0ae37738
<|MERGE_RESOLUTION|>--- conflicted
+++ resolved
@@ -225,22 +225,12 @@
         return l1loss
 
 
-<<<<<<< HEAD
 class FrequencyDomainDPCL(FrequencyDomainLoss):
     def __init__(self, compute_on_mask=False, mask_type="IBM", loss_type="dpcl"):
         super().__init__()
         self._compute_on_mask = compute_on_mask
         self._mask_type = mask_type
         self._loss_type = loss_type
-=======
-class FrequencyDomainAbsCoherence(FrequencyDomainLoss):
-    def __init__(self, compute_on_mask=False, mask_type=None, name=None):
-        super().__init__()
-        self._compute_on_mask = False
-        self._mask_type = None
-
-        self._name = "Coherence_on_Spec" if name is None else name
->>>>>>> 0ae37738
 
     @property
     def compute_on_mask(self) -> bool:
@@ -252,7 +242,6 @@
 
     @property
     def name(self) -> str:
-<<<<<<< HEAD
         return "dpcl"
 
     def forward(self, ref, inf) -> torch.Tensor:
@@ -329,16 +318,33 @@
         VY = torch.matmul(torch.transpose(inf, 2, 1), re.float()).pow(2).sum(dim=(1, 2))
 
         return V2 + Y2 - 2 * VY
-=======
+
+
+class FrequencyDomainAbsCoherence(FrequencyDomainLoss):
+    def __init__(self, compute_on_mask=False, mask_type=None, name=None):
+        super().__init__()
+        self._compute_on_mask = False
+        self._mask_type = None
+
+        self._name = "Coherence_on_Spec" if name is None else name
+
+    @property
+    def compute_on_mask(self) -> bool:
+        return self._compute_on_mask
+
+    @property
+    def mask_type(self) -> str:
+        return self._mask_type
+
+    @property
+    def name(self) -> str:
         return self._name
 
     def forward(self, ref, inf) -> torch.Tensor:
         """time-frequency absolute coherence loss.
-
         Reference:
             Independent Vector Analysis with Deep Neural Network Source Priors;
             Li et al 2020; https://arxiv.org/abs/2008.11273
-
         Args:
             ref: (Batch, T, F) or (Batch, T, C, F)
             inf: (Batch, T, F) or (Batch, T, C, F)
@@ -427,5 +433,4 @@
                 acc = acc.mean(dim=[1, 2])
             self.stats = {"acc": acc.cpu() * 100}
 
-        return loss
->>>>>>> 0ae37738
+        return loss