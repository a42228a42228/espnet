--- conflicted
+++ resolved
@@ -188,11 +188,8 @@
 NATSUME=
 KIRITAN=
 NAMINE=
-<<<<<<< HEAD
 KATHBATH=downloads
-=======
 GRAMVAANI=downloads
->>>>>>> ac8b312e
 
 # For only CMU TIR environment
 if [[ "$(hostname)" == tir* ]]; then
