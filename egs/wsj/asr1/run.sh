--- conflicted
+++ resolved
@@ -147,28 +147,6 @@
          data/${train_dev} ${dict} > ${feat_dt_dir}/data.json
 fi
 
-<<<<<<< HEAD
-if [ -z ${tag} ]; then
-    expdir=exp/${train_set}_${etype}_e${elayers}_subsample${subsample}_unit${eunits}_proj${eprojs}_d${dlayers}_unit${dunits}_${atype}_aconvc${aconv_chans}_aconvf${aconv_filts}_mtlalpha${mtlalpha}_${opt}_bs${batchsize}_mli${maxlen_in}_mlo${maxlen_out}_ctc${ctctype}
-    if ${do_delta}; then
-        expdir=${expdir}_delta
-    fi
-else
-    expdir=exp/${train_set}_${tag}
-fi
-mkdir -p ${expdir}
-
-# switch backend
-if [[ ${backend} == chainer ]]; then
-    train_script=asr_train.py
-    decode_script=asr_recog.py
-else
-    train_script=asr_train_th.py
-    decode_script=asr_recog_th.py
-fi
-
-=======
->>>>>>> 85b68311
 # It takes a few days. If you just want to end-to-end ASR without LM,
 # you can skip this and remove --rnnlm option in the recognition (stage 5)
 lmexpdir=exp/train_rnnlm_2layer_bs2048
@@ -195,7 +173,7 @@
 fi
 
 if [ -z ${tag} ]; then
-    expdir=exp/${train_set}_${etype}_e${elayers}_subsample${subsample}_unit${eunits}_proj${eprojs}_d${dlayers}_unit${dunits}_${atype}_aconvc${aconv_chans}_aconvf${aconv_filts}_mtlalpha${mtlalpha}_${opt}_bs${batchsize}_mli${maxlen_in}_mlo${maxlen_out}
+    expdir=exp/${train_set}_${etype}_e${elayers}_subsample${subsample}_unit${eunits}_proj${eprojs}_d${dlayers}_unit${dunits}_${atype}_aconvc${aconv_chans}_aconvf${aconv_filts}_ctc${ctctype}_mtlalpha${mtlalpha}_${opt}_bs${batchsize}_mli${maxlen_in}_mlo${maxlen_out}
     if ${do_delta}; then
         expdir=${expdir}_delta
     fi
